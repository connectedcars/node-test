--- conflicted
+++ resolved
@@ -99,11 +99,7 @@
   }
 
   if (flags.pidFile) {
-<<<<<<< HEAD
-    await writeFileAsync(flags.pidFile, `${process.pid}`)
-=======
     await writeFileAsync(flags.pidFile, Buffer.from(process.pid.toString(), 'utf8'))
->>>>>>> bc7c30e0
   }
 
   await cmd.waitForStarted()
