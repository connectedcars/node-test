--- conflicted
+++ resolved
@@ -36,23 +36,14 @@
     "@babel/plugin-proposal-optional-chaining": "7.8.3",
     "@babel/preset-env": "7.8.7",
     "@babel/preset-typescript": "7.8.3",
-<<<<<<< HEAD
-    "@connectedcars/setup": "^0.8.1",
+    "@connectedcars/setup": "^0.8.3",
     "@types/yargs": "^15.0.4",
     "@types/jest": "25.1.4",
     "@types/mysql": "^2.15.9",
-    "@types/node": "^13.9.0",
-    "@types/sinon": "^7.5.2",
-    "@typescript-eslint/eslint-plugin": "2.23.0",
-    "@typescript-eslint/parser": "2.23.0",
-=======
-    "@connectedcars/setup": "^0.8.3",
-    "@types/jest": "25.1.4",
     "@types/node": "^13.9.1",
     "@types/sinon": "^7.5.2",
     "@typescript-eslint/eslint-plugin": "2.24.0",
     "@typescript-eslint/parser": "2.24.0",
->>>>>>> a48cad59
     "axios": "^0.19.2",
     "babel-jest": "25.1.0",
     "eslint": "6.8.0",
@@ -65,12 +56,8 @@
     "typescript": "3.8.3"
   },
   "dependencies": {
-<<<<<<< HEAD
     "sinon": "^9.0.1",
     "yargs": "^15.3.0"
-=======
-    "sinon": "^9.0.1"
->>>>>>> a48cad59
   },
   "engines": {
     "node": ">=12.10.0"
