{
  "name": "@connectedcars/test",
  "version": "0.9.1",
  "description": "Test utilities for Node projects",
  "main": "build/dist/src/index.js",
  "bin": {
    "run-wrapper": "build/dist/bin/run-wrapper.js",
    "local-mysql": "build/dist/bin/local-mysql.js",
    "cache-migrations": "build/dist/bin/cache-migrations.js"
  },
  "types": "build/dist/src/index.d.ts",
  "bin": {
    "checks": "build/dist/bin/checks.js"
  },
  "scripts": {
    "test": "TZ=UTC jest",
<<<<<<< HEAD
    "build": "npm run build:types && npm run build:js:src && npm run build:js:bin",
    "build:js": "npm run build:js:src",
    "build:js:src": "babel src --out-dir ./build/dist/src --extensions '.ts' --source-maps --ignore '**/*.d.ts','src/**/*.test.ts'",
    "build:js:bin": "babel bin --out-dir ./build/dist/bin --extensions '.ts' --source-maps --ignore '**/*.d.ts','src/**/*.test.ts'",
=======
    "local-mysql": "npm run build:js && build/dist/bin/local-mysql.js",
    "build": "build src bin",
    "build:js": "build --skip-typings -- src bin",
>>>>>>> ebfb6da9
    "build:types": "tsc --emitDeclarationOnly",
    "lint": "eslint './src/**/*.{ts,tsx}' './bin/**/*.{ts,tsx}'",
    "lint:fix": "eslint --fix './src/**/*.{ts,tsx}' './bin/**/*.{ts,tsx}'",
    "prepare": "npm run build",
    "ci-jest": "TZ=UTC jest --silent --no-color --json 2> /dev/null; res=$?; echo; exit $res",
    "ci-audit": "npm audit --json || true",
    "ci-eslint": "eslint --format json './src/**/*.{ts,tsx}' './bin/**/*.{ts,tsx}' || true",
    "cov": "TZ=UTC jest --coverage=true"
  },
  "repository": {
    "type": "git",
    "url": "git+https://github.com/connectedcars/node-test.git"
  },
  "author": "Connected Cars <oss@connectedcars.io>",
  "license": "MIT",
  "bugs": {
    "url": "https://github.com/connectedcars/node-test/issues"
  },
  "homepage": "https://github.com/connectedcars/node-test#readme",
  "devDependencies": {
    "@babel/cli": "7.8.4",
    "@babel/core": "7.8.7",
    "@babel/plugin-proposal-class-properties": "7.8.3",
    "@babel/plugin-proposal-nullish-coalescing-operator": "^7.8.3",
    "@babel/plugin-proposal-numeric-separator": "7.8.3",
    "@babel/plugin-proposal-optional-chaining": "7.8.3",
    "@babel/preset-env": "7.8.7",
    "@babel/preset-typescript": "7.8.3",
    "@connectedcars/setup": "^0.8.3",
<<<<<<< HEAD
    "@jest/test-result": "^25.2.6",
    "@types/args": "^3.0.0",
    "@types/jest": "25.1.4",
    "@types/lodash": "^4.14.149",
    "@types/node": "^13.9.1",
    "@types/sinon": "^7.5.2",
=======
    "@types/yargs": "^15.0.4",
    "@types/jest": "25.1.4",
>>>>>>> ebfb6da9
    "@typescript-eslint/eslint-plugin": "2.24.0",
    "@typescript-eslint/parser": "2.24.0",
    "args": "^5.0.1",
    "axios": "^0.19.2",
    "babel-jest": "25.1.0",
    "eslint": "6.8.0",
    "eslint-config-prettier": "6.10.0",
    "eslint-plugin-prettier": "3.1.2",
    "eslint-plugin-simple-import-sort": "^5.0.2",
    "jest": "25.1.0",
    "prettier": "1.19.1",
    "typescript": "3.8.3"
  },
  "dependencies": {
    "@types/mysql": "*",
    "@types/node": "*",
    "@types/sinon": "*",
    "mysql": "^2.18.1",
    "sinon": "^9.0.1",
    "yargs": "^15.3.0"
  },
  "engines": {
    "node": ">=12.10.0"
  },
  "files": [
    "build/dist"
  ]
}<|MERGE_RESOLUTION|>--- conflicted
+++ resolved
@@ -6,24 +6,15 @@
   "bin": {
     "run-wrapper": "build/dist/bin/run-wrapper.js",
     "local-mysql": "build/dist/bin/local-mysql.js",
-    "cache-migrations": "build/dist/bin/cache-migrations.js"
+    "cache-migrations": "build/dist/bin/cache-migrations.js",
+    "checks": "build/dist/bin/checks.js"
   },
   "types": "build/dist/src/index.d.ts",
-  "bin": {
-    "checks": "build/dist/bin/checks.js"
-  },
   "scripts": {
     "test": "TZ=UTC jest",
-<<<<<<< HEAD
-    "build": "npm run build:types && npm run build:js:src && npm run build:js:bin",
-    "build:js": "npm run build:js:src",
-    "build:js:src": "babel src --out-dir ./build/dist/src --extensions '.ts' --source-maps --ignore '**/*.d.ts','src/**/*.test.ts'",
-    "build:js:bin": "babel bin --out-dir ./build/dist/bin --extensions '.ts' --source-maps --ignore '**/*.d.ts','src/**/*.test.ts'",
-=======
-    "local-mysql": "npm run build:js && build/dist/bin/local-mysql.js",
     "build": "build src bin",
     "build:js": "build --skip-typings -- src bin",
->>>>>>> ebfb6da9
+    "local-mysql": "npm run build:js && build/dist/bin/local-mysql.js",
     "build:types": "tsc --emitDeclarationOnly",
     "lint": "eslint './src/**/*.{ts,tsx}' './bin/**/*.{ts,tsx}'",
     "lint:fix": "eslint --fix './src/**/*.{ts,tsx}' './bin/**/*.{ts,tsx}'",
@@ -53,17 +44,13 @@
     "@babel/preset-env": "7.8.7",
     "@babel/preset-typescript": "7.8.3",
     "@connectedcars/setup": "^0.8.3",
-<<<<<<< HEAD
     "@jest/test-result": "^25.2.6",
     "@types/args": "^3.0.0",
     "@types/jest": "25.1.4",
     "@types/lodash": "^4.14.149",
     "@types/node": "^13.9.1",
     "@types/sinon": "^7.5.2",
-=======
     "@types/yargs": "^15.0.4",
-    "@types/jest": "25.1.4",
->>>>>>> ebfb6da9
     "@typescript-eslint/eslint-plugin": "2.24.0",
     "@typescript-eslint/parser": "2.24.0",
     "args": "^5.0.1",
